--- conflicted
+++ resolved
@@ -36,18 +36,12 @@
 .Pp
 Note that as of version 0.4,
 .Nm
-<<<<<<< HEAD
 ignores symbolic links to files, as they are by definition always duplicates of another file.
 Therefore, the
 .Fl H , L
 and
 .Fl P
 options now apply only to directories.
-=======
-ignores symbolic links to files, as they are by definition always duplicates of files.
-If you want to find symbolic links to files, use
-.Xr find 1 .
->>>>>>> 81e40786
 .Pp
 The following options are available:
 .Bl -tag -width indent
