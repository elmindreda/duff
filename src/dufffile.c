/*
 * duff - Duplicate file finder
 * Copyright (c) 2005 Camilla Berglund <dreda@dreda.org>
 *
 * This software is provided 'as-is', without any express or implied
 * warranty. In no event will the authors be held liable for any
 * damages arising from the use of this software.
 *
 * Permission is granted to anyone to use this software for any
 * purpose, including commercial applications, and to alter it and
 * redistribute it freely, subject to the following restrictions:
 *
 *  1. The origin of this software must not be misrepresented; you
 *     must not claim that you wrote the original software. If you use
 *     this software in a product, an acknowledgment in the product
 *     documentation would be appreciated but is not required.
 *
 *  2. Altered source versions must be plainly marked as such, and
 *     must not be misrepresented as being the original software.
 *
 *  3. This notice may not be removed or altered from any source
 *     distribution.
 */

#if HAVE_CONFIG_H
 #include "config.h"
#endif

#if HAVE_SYS_TYPES_H
 #include <sys/types.h>
#endif

#if HAVE_SYS_STAT_H
 #include <sys/stat.h>
#endif

#if HAVE_ERRNO_H
 #include <errno.h>
#endif

#if HAVE_UNISTD_H
 #include <unistd.h>
#endif

#if HAVE_STDIO_H
 #include <stdio.h>
#endif

#if HAVE_STRING_H
 #include <string.h>
#endif

#if HAVE_STDLIB_H
 #include <stdlib.h>
#endif

#if HAVE_INTTYPES_H
 #include <inttypes.h>
#elif HAVE_STDINT_H
 #include <stdint.h>
#endif

#include "duff.h"

/* These flags are defined and documented in duff.c.
 */
extern int same_device_flag;
extern int quiet_flag;
extern int thorough_flag;
extern off_t sample_limit;

/* These functions are documented below, where they are defined.
 */
static int get_file_sample(File* file);
static int get_file_digest(File* file);
static int compare_file_digests(File* first, File* second);
static int compare_file_samples(File* first, File* second);
static int compare_file_contents(File* first, File* second);

/* Initialises the specified file.
 */
void init_file(File* file, const char* path, const struct stat* sb)
{
    file->path = strdup(path);
    file->size = sb->st_size;
    file->device = sb->st_dev;
    file->inode = sb->st_ino;
    file->status = UNTOUCHED;
    file->digest = NULL;
    file->sample = NULL;
}

/* Frees any memory allocated for the specified file.
 */
void free_file(File* file)
{
    free(file->digest);
    free(file->sample);
    free(file->path);
}

/* This function defines the high-level comparison algorithm, using lower level
 * primitives.  This is the place to change or add calls to comparison modes.
 * The general idea is to find proof of equality or un-equality as early and as
 * quickly as possible.
 */
int compare_files(File* first, File* second)
{
    /* Files whose sizes differ are never duplicates.
     */
    if (first->size != second->size)
        return -1;

    /*! Both files are empty, so there is no file data to compare.
     */
    if (first->size == 0)
        return 0;

    if (first->device == second->device)
    {
        /*! The files share an inode, so they are by definition duplicates.
         */
        if (first->inode == second->inode)
            return 0;
    }
    else
    {
        /*! In this mode, only files sharing a device are considered duplicates.
         */
        if (same_device_flag)
            return -1;
    }

    if (first->size >= sample_limit)
    {
        /*! The beginning of the files differ, so they are not duplicates.
         */
        if (compare_file_samples(first, second) != 0)
            return -1;

        /*! The samples compared above included all data in the files, so they
         *  are duplicates.
         */
        if (first->size <= SAMPLE_SIZE)
            return 0;
    }

    if (thorough_flag)
    {
        /*! In this mode, a byte-by-byte comparison must be made before files are
         *  considered duplicates.
         */
        if (compare_file_contents(first, second) != 0)
            return -1;
    }
    else
    {
        /* NOTE: Skip calculating digests if potential cluster only has two files?
         * NOTE: Requires knowledge from higher level.
         */
        if (compare_file_digests(first, second) != 0)
            return -1;
    }

    return 0;
}

/* Generates the digest for the specified file if it's not already present.
 */
void generate_file_digest(File* file)
{
    get_file_digest(file);
}

/* Retrieves sample from a file, if needed.
 */
static int get_file_sample(File* file)
{
    FILE* stream;
    size_t size;
    uint8_t* sample;

<<<<<<< HEAD
  if (file->status == SAMPLED || file->status == HASHED)
    return 0;
  stream = fopen(file->path, "rb");
  if (!stream)
  {
    if (!quiet_flag)
      warning("%s: %s", file->path, strerror(errno));
=======
    if (file->status == SAMPLED || file->status == HASHED)
        return 0;

    stream = fopen(file->path, "rb");
    if (!stream)
    {
        if (!quiet_flag)
            warning("%s: %s", file->path, strerror(errno));
>>>>>>> c5dee8d7

        file->status = INVALID;
        return -1;
    }

    size = SAMPLE_SIZE;
    if (size > file->size)
        size = file->size;

<<<<<<< HEAD
  sample = malloc(size);
  if (sample == NULL)
    error(_("Out of memory"));
=======
    sample = malloc(size);
>>>>>>> c5dee8d7

    if (fread(sample, size, 1, stream) < 1)
    {
        if (!quiet_flag)
            warning("%s: %s", file->path, strerror(errno));

        free(sample);
        fclose(stream);

        file->status = INVALID;
        return -1;
    }

    fclose(stream);

    file->sample = sample;
    file->status = SAMPLED;
    return 0;
}

/* Calculates the digest of a file, if needed.
 */
static int get_file_digest(File* file)
{
    FILE* stream;
    size_t size;
    char buffer[BUFFER_SIZE];

    if (file->status == HASHED)
        return 0;

    init_digest();

    if (file->status == SAMPLED && file->size <= SAMPLE_SIZE)
        update_digest(file->sample, file->size);
    else if (file->size > 0)
    {
        stream = fopen(file->path, "rb");
        if (!stream)
        {
            if (!quiet_flag)
                warning("%s: %s", file->path, strerror(errno));

            file->status = INVALID;
            return -1;
        }

        for (;;)
        {
            size = fread(buffer, 1, sizeof(buffer), stream);
            if (ferror(stream))
            {
                if (!quiet_flag)
                    warning("%s: %s", file->path, strerror(errno));

                fclose(stream);

                file->status = INVALID;
                return -1;
            }

            if (size == 0)
                break;

<<<<<<< HEAD
      update_digest(buffer, size);
    }
    fclose(stream);
  }

  file->digest = malloc(get_digest_size());
  if (file->digest == NULL)
    error(_("Out of memory"));

  finish_digest(file->digest);
=======
            update_digest(buffer, size);
        }

        fclose(stream);
    }
>>>>>>> c5dee8d7

    file->digest = malloc(get_digest_size());
    finish_digest(file->digest);
    file->status = HASHED;
    return 0;
}

/* Compares the digests of two files, calculating them if neccessary.
 */
static int compare_file_digests(File* first, File* second)
{
    if (get_file_digest(first) != 0)
        return -1;

    if (get_file_digest(second) != 0)
        return -1;

    if (memcmp(first->digest, second->digest, get_digest_size()) != 0)
        return -1;

    return 0;
}

/* Compares the samples of two files, retrieving them if neccessary.
 */
static int compare_file_samples(File* first, File* second)
{
    if (get_file_sample(first) != 0)
        return -1;

    if (get_file_sample(second) != 0)
        return -1;

    size_t size = SAMPLE_SIZE;
    if (size > first->size)
        size = first->size;

    if (memcmp(first->sample, second->sample, size) != 0)
        return -1;

    return 0;
}

/* Performs byte-by-byte comparison of the contents of two files.  This is the
 * action we most want to avoid ever having to do.  It is also completely
 * un-optmimised.  Enjoy.
 * NOTE: This function assumes that the files are of equal size, as there's
 * little point in calling it otherwise.
 * TODO: Use a read buffer.
 */
static int compare_file_contents(File* first, File* second)
{
    int fc, sc;
    off_t count = 0;
    FILE* first_stream;
    FILE* second_stream;

    first_stream = fopen(first->path, "rb");
    if (!first_stream)
    {
        if (!quiet_flag)
            warning("%s: %s", first->path, strerror(errno));

        first->status = INVALID;
        return -1;
    }

    second_stream = fopen(second->path, "rb");
    if (!second_stream)
    {
        if (!quiet_flag)
            warning("%s: %s", second->path, strerror(errno));

        fclose(first_stream);

        second->status = INVALID;
        return -1;
    }

    for (;;)
    {
        fc = fgetc(first_stream);
        sc = fgetc(second_stream);

        if (fc != sc || fc == EOF)
            break;

        count++;
    }

    if (ferror(first_stream))
    {
        if (!quiet_flag)
            warning("%s: %s", first->path, strerror(errno));

        first->status = INVALID;
    }

    if (ferror(second_stream))
    {
        if (!quiet_flag)
            warning("%s: %s", second->path, strerror(errno));

        second->status = INVALID;
    }

    fclose(first_stream);
    fclose(second_stream);

    if (count != first->size)
        return -1;

    return 0;
}
<|MERGE_RESOLUTION|>--- conflicted
+++ resolved
@@ -180,15 +180,6 @@
     size_t size;
     uint8_t* sample;
 
-<<<<<<< HEAD
-  if (file->status == SAMPLED || file->status == HASHED)
-    return 0;
-  stream = fopen(file->path, "rb");
-  if (!stream)
-  {
-    if (!quiet_flag)
-      warning("%s: %s", file->path, strerror(errno));
-=======
     if (file->status == SAMPLED || file->status == HASHED)
         return 0;
 
@@ -197,7 +188,6 @@
     {
         if (!quiet_flag)
             warning("%s: %s", file->path, strerror(errno));
->>>>>>> c5dee8d7
 
         file->status = INVALID;
         return -1;
@@ -207,13 +197,9 @@
     if (size > file->size)
         size = file->size;
 
-<<<<<<< HEAD
-  sample = malloc(size);
-  if (sample == NULL)
-    error(_("Out of memory"));
-=======
     sample = malloc(size);
->>>>>>> c5dee8d7
+    if (sample == NULL)
+        error(_("Out of memory"));
 
     if (fread(sample, size, 1, stream) < 1)
     {
@@ -278,27 +264,17 @@
             if (size == 0)
                 break;
 
-<<<<<<< HEAD
-      update_digest(buffer, size);
-    }
-    fclose(stream);
-  }
-
-  file->digest = malloc(get_digest_size());
-  if (file->digest == NULL)
-    error(_("Out of memory"));
-
-  finish_digest(file->digest);
-=======
             update_digest(buffer, size);
-        }
-
+            }
         fclose(stream);
     }
->>>>>>> c5dee8d7
 
     file->digest = malloc(get_digest_size());
+    if (file->digest == NULL)
+        error(_("Out of memory"));
+
     finish_digest(file->digest);
+
     file->status = HASHED;
     return 0;
 }
