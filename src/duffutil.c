/*
 * duff - Duplicate file finder
 * Copyright (c) 2005 Camilla Berglund <dreda@dreda.org>
 *
 * This software is provided 'as-is', without any express or implied
 * warranty. In no event will the authors be held liable for any
 * damages arising from the use of this software.
 *
 * Permission is granted to anyone to use this software for any
 * purpose, including commercial applications, and to alter it and
 * redistribute it freely, subject to the following restrictions:
 *
 *  1. The origin of this software must not be misrepresented; you
 *     must not claim that you wrote the original software. If you use
 *     this software in a product, an acknowledgment in the product
 *     documentation would be appreciated but is not required.
 *
 *  2. Altered source versions must be plainly marked as such, and
 *     must not be misrepresented as being the original software.
 *
 *  3. This notice may not be removed or altered from any source
 *     distribution.
 */

#if HAVE_CONFIG_H
 #include "config.h"
#endif

#if HAVE_SYS_TYPES_H
 #include <sys/types.h>
#endif

#if HAVE_SYS_STAT_H
 #include <sys/stat.h>
#endif

#if HAVE_STDIO_H
 #include <stdio.h>
#endif

#if HAVE_STDLIB_H
 #include <stdlib.h>
#endif

#if HAVE_STDARG_H
 #include <stdarg.h>
#endif

#if HAVE_INTTYPES_H
 #include <inttypes.h>
#elif HAVE_STDINT_H
 #include <stdint.h>
#endif

#if HAVE_STRING_H
 #include <string.h>
#endif

#if HAVE_CTYPE_H
 #include <ctype.h>
#endif

#include "sha1.h"
#include "sha256.h"
#include "sha384.h"
#include "sha512.h"

#include "duffstring.h"
#include "duff.h"

/* These flags are defined and documented in duff.c.
 */
extern int null_terminate_flag;
extern int human_readable_flag;

/* Message digest functions.
 */
enum Function
{
    SHA_1,
    SHA_256,
    SHA_384,
    SHA_512,
};

typedef enum Function Function;

/* The message digest function to use.
 */
static Function digest_function = SHA_1;

/* Represents a name of a digest function.
 */
struct FunctionName
{
    const char* name;
    int id;
};

typedef struct FunctionName FunctionName;

/* Supported digest function names.
 */
static FunctionName functions[] =
{
    { "sha1", SHA_1 },
    { "sha256", SHA_256 },
    { "sha384", SHA_384 },
    { "sha512", SHA_512 },
    { "sha-1", SHA_1 },
    { "sha-256", SHA_256 },
    { "sha-384", SHA_384 },
    { "sha-512", SHA_512 }
};

/* Union of all used SHA family contexts.
 */
union Context
{
    SHA1Context sha1;
    SHA256Context sha256;
    SHA384Context sha384;
    SHA512Context sha512;
};

/* The context(s) used by the digest helper functions.
 */
static union Context context;

/* Initializes a list for use.
 */
void init_file_list(FileList* list)
{
    memset(list, 0, sizeof(FileList));
}

/* Allocates and returns a single file within the specified list, resizing the
 * list as necessary.
 */
File* alloc_file(FileList* list)
{
    if (list->allocated == list->available)
    {
        size_t count;

        if (list->available)
            count = list->available * 2;
        else
            count = 128;

        list->files = realloc(list->files, count * sizeof(File));
        if (list->files == NULL)
            error(_("Out of memory"));

        list->available = count;
    }

    File* file = list->files + list->allocated;
    list->allocated++;
    return file;
}

/* Empties the list without freeing its allocated memory.
 */
void empty_file_list(FileList* list)
{
    list->allocated = 0;
}

/* Frees the memory allocated by the list and reinitializes it.
 */
void free_file_list(FileList* list)
{
    free(list->files);
    init_file_list(list);
}

/* Reads a path name from the specified stream according to the specified flags.
 */
char* read_path(FILE* stream)
{
    size_t capacity = 0, size = 0;
    char* path = NULL;
    char terminator = get_field_terminator();

    for (;;)
    {
        const int c = fgetc(stream);
        if (c == EOF && size == 0)
            return NULL;

        if (size == capacity)
        {
            path = realloc(path, capacity + PATH_SIZE_STEP);
            if (!path)
                error(_("Out of memory"));

            capacity += PATH_SIZE_STEP;
        }

        if (c == EOF || c == terminator)
            break;

        path[size++] = (char) c;
    }

    path[size] = '\0';
    return path;
}

/* Kills trailing slashes in the specified path (except if it's /).
 */
void kill_trailing_slashes(char* path)
{
    char* temp;

    while ((temp = strrchr(path, '/')))
    {
        if (temp == path || *(temp + 1) != '\0')
            break;
        *temp = '\0';
    }
}

/* Returns the current field terminator used for stdin and stdout.
 */
size_t get_field_terminator(void)
{
    if (null_terminate_flag)
        return '\0';
    else
        return '\n';
}

/* Sets the SHA family function to be used by the digest helpers.
 */
int set_digest_function(const char* name)
{
    int i;

    for (i = 0;  i < sizeof(functions) / sizeof(functions[0]);  i++)
    {
        if (strcasecmp(functions[i].name, name) == 0)
        {
            digest_function = functions[i].id;
            return 0;
        }
    }

    return -1;
}

/*! Returns the size, in bytes, of the specified digest type.
 */
size_t get_digest_size(void)
{
    switch (digest_function)
    {
        case SHA_1:
            return SHA1_HASH_SIZE;
        case SHA_256:
            return SHA256_HASH_SIZE;
        case SHA_384:
            return SHA384_HASH_SIZE;
        case SHA_512:
            return SHA512_HASH_SIZE;
    }

    error(_("This cannot happen"));
}

/* Initializes the context for the current function.
 */
void init_digest(void)
{
    switch (digest_function)
    {
        case SHA_1:
            SHA1Init(&context.sha1);
            return;
        case SHA_256:
            SHA256Init(&context.sha256);
            return;
        case SHA_384:
            SHA384Init(&context.sha384);
            return;
        case SHA_512:
            SHA512Init(&context.sha512);
            return;
    }

    error(_("This cannot happen"));
}

/* Updates the context for the current function.
 */
void update_digest(const void* data, size_t size)
{
    switch (digest_function)
    {
        case SHA_1:
            SHA1Update(&context.sha1, data, size);
            return;
        case SHA_256:
            SHA256Update(&context.sha256, data, size);
            return;
        case SHA_384:
            SHA384Update(&context.sha384, data, size);
            return;
        case SHA_512:
            SHA512Update(&context.sha512, data, size);
            return;
    }

    error(_("This cannot happen"));
}

/* Finalizes the digest of the chosen function.
 */
void finish_digest(uint8_t* digest)
{
    switch (digest_function)
    {
        case SHA_1:
            SHA1Final(&context.sha1, digest);
            return;
        case SHA_256:
            SHA256Final(&context.sha256, digest);
            return;
        case SHA_384:
            SHA384Final(&context.sha384, digest);
            return;
        case SHA_512:
            SHA512Final(&context.sha512, digest);
            return;
    }

    error(_("This cannot happen"));
}

/* Prints a formatted message to stderr and exist with non-zero status.
 */
void error(const char* format, ...)
{
    char* message;
    int result;
    va_list vl;

    va_start(vl, format);
    result = vasprintf(&message, format, vl);
    va_end(vl);

    if (result > 0)
    {
        fprintf(stderr, "%s: %s\n", PACKAGE_NAME, message);
        free(message);
    }

    exit(EXIT_FAILURE);
}

/* Prints a formatted message to stderr.
 */
void warning(const char* format, ...)
{
    char* message;
    int result;
    va_list vl;

    va_start(vl, format);
    result = vasprintf(&message, format, vl);
    va_end(vl);

    if (result > 0)
    {
        fprintf(stderr, "%s: %s\n", PACKAGE_NAME, message);
        free(message);
    }
}

/* Checks whether the cluster header format string uses file digests.
 */
int cluster_header_uses_digest(const char* format)
{
    const char* c;

    for (c = format;  *c != '\0';  c++)
    {
        if (*c == '%')
        {
            c++;
            if (*c == 'c' || *c == 'd')
                return 1;
            if (*c == '\0')
                break;
        }
    }

    return 0;
}

/* Prints a duplicate cluster header to stdout.  Various escape sequences in the
 * format string are replaced with the provided values.
 * NOTE: This function does not terminate the output with any special character
 * (i.e. newline or null).
 */
void print_cluster_header(const char* format,
                          unsigned int count,
                          unsigned int index,
                          off_t size,
                          const uint8_t* digest)
{
    int i, digest_size;
    const char* c;

    for (c = format;  *c != '\0';  c++)
    {
<<<<<<< HEAD
      c++;
      switch (*c)
      {
        case 's':
          if (human_readable_flag)
          {
            char buf[5];
            human_readable(size, buf, 5);
            fputs(buf, stdout); fputs("B", stdout);
          }
          else
          {
            printf("%" PRIi64, size);
          }
          break;
        case 'i':
          printf("%u", index);
          break;
        case 'n':
          if (human_readable_flag)
          {
            char buf[256]; /* probably overkil, would anybody have cluster of more than 999 duplicates? */
            add_thousands_separator_z((size_t)count, buf, 256);
            fputs(buf, stdout);
          }
          else
          {
            printf("%u", count);
          }
          break;
        case 'c':
        case 'd':
          digest_size = get_digest_size();
          for (i = 0;  i < digest_size;  i++)
            printf("%02x", digest[i]);
          break;
        case '%':
          putchar('%');
          break;
        case '\0':
          putchar('\n');
          return;
        default:
          /* If the character following the '%' looks normal then we figure it
           * might be a good idea to silently prepend a '%' and pretend like we
           * didn't notice the broken format string.
           */
          if (isgraph(*c) || isspace(*c))
          {
            putchar('%');
=======
        if (*c == '%')
        {
            c++;
            switch (*c)
            {
                case 's':
                    printf("%" PRIi64, size);
                    break;
                case 'i':
                    printf("%u", index);
                    break;
                case 'n':
                    printf("%u", count);
                    break;
                case 'c':
                case 'd':
                    digest_size = get_digest_size();
                    for (i = 0;  i < digest_size;  i++)
                        printf("%02x", digest[i]);
                    break;
                case '%':
                    putchar('%');
                    break;
                case '\0':
                    putchar('\n');
                    return;
                default:
                    /* If the character following the '%' looks normal then we
                     * figure it might be a good idea to silently prepend a '%'
                     * and pretend like we didn't notice the broken format
                     * string.
                     */
                    if (isgraph(*c) || isspace(*c))
                    {
                        putchar('%');
                        putchar(*c);
                    }
            }
        }
        else
>>>>>>> c5dee8d7
            putchar(*c);
    }
}

/* shorten given number to 3 digits + qualifier
 * eg. "12345" -> "12K"
 * out buffer must be able to hold 3 digits + 1 letter + null
 */
char* human_readable(size_t size, char *out, size_t out_size)
{
  int i = 0;

  if (out_size < 5)
  {
    error(_("human_readable: output buffer too short"));
  }

  const char* units[] = {"", "K", "M", "G", "T", "P", "E"};
  while (size >= 1000)
  {
    size /= 1024;
    i++; /* don't care bout more than thousand exabytes */
  }

  if (size == 0) { size = 1; } /* corner case between 1000 and 1024 */

  snprintf(out, 5, "%d%s", size, units[i]);
  return out;
}

/* add thousand separator to integer (as a string)
 * eg. 1234567 -> 1,234,567
 *TODO: assert on out_size overflow
 */
char* add_thousands_separator(char *a, char *out, size_t out_size)
{
  char *comma = ",";
  char *o = out;
  int n = 0;
  int k = strlen(a);
  int step = k % 3;
  if (step == 0) step = 3;

  while (k > 3)
  {
    strncpy(o, a, step);
    o += step;
    strncpy(o, comma, 1);
    o++;
    a += step;
    k -= step;
    step = 3; /* only in first round it can be smaller */
  }
  strncpy(o, a, k);
  o += k;
  *o = '\0';
  return out;
}

char* add_thousands_separator_z(size_t sz, char *out, size_t out_size)
{
    char tmp[out_size];
    snprintf(tmp, out_size, "%zu", sz);
    return add_thousands_separator(tmp, out, out_size);
}
<|MERGE_RESOLUTION|>--- conflicted
+++ resolved
@@ -415,71 +415,37 @@
 
     for (c = format;  *c != '\0';  c++)
     {
-<<<<<<< HEAD
-      c++;
-      switch (*c)
-      {
-        case 's':
-          if (human_readable_flag)
-          {
-            char buf[5];
-            human_readable(size, buf, 5);
-            fputs(buf, stdout); fputs("B", stdout);
-          }
-          else
-          {
-            printf("%" PRIi64, size);
-          }
-          break;
-        case 'i':
-          printf("%u", index);
-          break;
-        case 'n':
-          if (human_readable_flag)
-          {
-            char buf[256]; /* probably overkil, would anybody have cluster of more than 999 duplicates? */
-            add_thousands_separator_z((size_t)count, buf, 256);
-            fputs(buf, stdout);
-          }
-          else
-          {
-            printf("%u", count);
-          }
-          break;
-        case 'c':
-        case 'd':
-          digest_size = get_digest_size();
-          for (i = 0;  i < digest_size;  i++)
-            printf("%02x", digest[i]);
-          break;
-        case '%':
-          putchar('%');
-          break;
-        case '\0':
-          putchar('\n');
-          return;
-        default:
-          /* If the character following the '%' looks normal then we figure it
-           * might be a good idea to silently prepend a '%' and pretend like we
-           * didn't notice the broken format string.
-           */
-          if (isgraph(*c) || isspace(*c))
-          {
-            putchar('%');
-=======
         if (*c == '%')
         {
             c++;
             switch (*c)
             {
                 case 's':
-                    printf("%" PRIi64, size);
+                    if (human_readable_flag)
+                    {
+                        char buf[5];
+                        human_readable(size, buf, 5);
+                        fputs(buf, stdout); fputs("B", stdout);
+                    }
+                    else
+                    {
+                        printf("%" PRIi64, size);
+                    }
                     break;
                 case 'i':
                     printf("%u", index);
                     break;
                 case 'n':
-                    printf("%u", count);
+                    if (human_readable_flag)
+                    {
+                        char buf[256]; /* probably overkil, would anybody have cluster of more than 999 duplicates? */
+                        add_thousands_separator_z((size_t)count, buf, 256);
+                        fputs(buf, stdout);
+                    }
+                    else
+                    {
+                        printf("%u", count);
+                    }
                     break;
                 case 'c':
                 case 'd':
@@ -494,20 +460,18 @@
                     putchar('\n');
                     return;
                 default:
-                    /* If the character following the '%' looks normal then we
-                     * figure it might be a good idea to silently prepend a '%'
-                     * and pretend like we didn't notice the broken format
-                     * string.
-                     */
-                    if (isgraph(*c) || isspace(*c))
-                    {
-                        putchar('%');
-                        putchar(*c);
-                    }
+               /* If the character following the '%' looks normal then we figure it
+                * might be a good idea to silently prepend a '%' and pretend like we
+                * didn't notice the broken format string.
+                */
+                if (isgraph(*c) || isspace(*c))
+                {
+                    putchar('%');
+                    putchar(*c);
+                }
             }
         }
         else
->>>>>>> c5dee8d7
             putchar(*c);
     }
 }
