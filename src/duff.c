--- conflicted
+++ resolved
@@ -208,14 +208,10 @@
     switch (ch)
     {
       case '0':
-<<<<<<< HEAD
 	null_terminate_flag = 1;
 	break;
       case 'D':
         same_device_flag = 1;
-=======
-        null_terminate_flag = 1;
->>>>>>> 81e40786
         break;
       case 'H':
         follow_links_mode = ARG_SYMLINKS;
