--- conflicted
+++ resolved
@@ -23,53 +23,53 @@
  */
 
 #if HAVE_CONFIG_H
- #include "config.h"
+#include "config.h"
 #endif
 
 #if HAVE_SYS_TYPES_H
- #include <sys/types.h>
+#include <sys/types.h>
 #endif
 
 #if HAVE_SYS_STAT_H
- #include <sys/stat.h>
+#include <sys/stat.h>
 #endif
 
 #if HAVE_SYS_PARAM_H
- #include <sys/param.h>
+#include <sys/param.h>
 #endif
 
 #if HAVE_INTTYPES_H
- #include <inttypes.h>
+#include <inttypes.h>
 #elif HAVE_STDINT_H
- #include <stdint.h>
+#include <stdint.h>
 #endif
 
 #if HAVE_ERRNO_H
- #include <errno.h>
+#include <errno.h>
 #endif
 
 #if HAVE_UNISTD_H
- #include <unistd.h>
+#include <unistd.h>
 #endif
 
 #if HAVE_STDIO_H
- #include <stdio.h>
+#include <stdio.h>
 #endif
 
 #if HAVE_STRING_H
- #include <string.h>
+#include <string.h>
 #endif
 
 #if HAVE_STDLIB_H
- #include <stdlib.h>
+#include <stdlib.h>
 #endif
 
 #if HAVE_LIMITS_H
- #include <limits.h>
+#include <limits.h>
 #endif
 
 #if HAVE_LOCALE_H
- #include <locale.h>
+#include <locale.h>
 #endif
 
 #include "duffstring.h"
@@ -173,38 +173,8 @@
  */
 static void usage(void)
 {
-<<<<<<< HEAD
-  printf(_("Usage: %s [-0DHLPRTacepqrtuz] [-d function] [-f format] [-l size] [file ...]\n"),
-           PACKAGE_NAME);
-
-  printf("       %s -h\n", PACKAGE_NAME);
-  printf("       %s -v\n", PACKAGE_NAME);
-
-  printf(_("Options:\n"));
-  printf(_("  -0  read and write file names terminated by a null character\n"));
-  printf(_("  -D  only report files as duplicate if they are on the same device\n"));
-  printf(_("  -H  follow symbolic links to directories on the command line\n"));
-  printf(_("  -L  follow all symbolic links to directories\n"));
-  printf(_("  -P  do not follow any symbolic links (default)\n"));
-  printf(_("  -R  use human-readable format in cluster header\n"));
-  printf(_("  -T  display progress to STDERR\n"));
-  printf(_("  -a  include hidden files when searching recursively\n"));
-  printf(_("  -d  the message digest function to use: sha1 sha256 sha384 sha512\n"));
-  printf(_("  -e  excess mode; list all but one file from each cluster (no headers)\n"));
-  printf(_("  -f  format for cluster headers\n"));
-  printf(_("  -h  show this help\n"));
-  printf(_("  -l  the minimum size that activates sampling\n"));
-  printf(_("  -q  quiet; suppress warnings and error messages\n"));
-  printf(_("  -p  physical files; do not report multiple hard links as duplicates\n"));
-  printf(_("  -c  report multiple hard links as duplicates only if at least two different physical files exist\n"));
-  printf(_("  -r  search recursively through specified directories\n"));
-  printf(_("  -t  thorough; force byte-by-byte comparison of files\n"));
-  printf(_("  -u  unique mode; list unique files instead of duplicates\n"));
-  printf(_("  -v  show version information\n"));
-  printf(_("  -z  do not report empty files\n"));
-=======
-    printf(_("Usage: %s [-0DHLPaepqrtuz] [-d function] [-f format] [-l size] [file ...]\n"),
-           PACKAGE_NAME);
+    printf(_("Usage: %s [-0DHLPRTacepqrtuz] [-d function] [-f format] [-l size] [file ...]\n"),
+            PACKAGE_NAME);
 
     printf("       %s -h\n", PACKAGE_NAME);
     printf("       %s -v\n", PACKAGE_NAME);
@@ -215,6 +185,8 @@
     printf(_("  -H  follow symbolic links to directories on the command line\n"));
     printf(_("  -L  follow all symbolic links to directories\n"));
     printf(_("  -P  do not follow any symbolic links (default)\n"));
+    printf(_("  -R  use human-readable format in cluster header\n"));
+    printf(_("  -T  display progress to STDERR\n"));
     printf(_("  -a  include hidden files when searching recursively\n"));
     printf(_("  -d  the message digest function to use: sha1 sha256 sha384 sha512\n"));
     printf(_("  -e  excess mode; list all but one file from each cluster (no headers)\n"));
@@ -223,12 +195,12 @@
     printf(_("  -l  the minimum size that activates sampling\n"));
     printf(_("  -q  quiet; suppress warnings and error messages\n"));
     printf(_("  -p  physical files; do not report multiple hard links as duplicates\n"));
+    printf(_("  -c  report multiple hard links as duplicates only if at least two different physical files exist\n"));
     printf(_("  -r  search recursively through specified directories\n"));
     printf(_("  -t  thorough; force byte-by-byte comparison of files\n"));
     printf(_("  -u  unique mode; list unique files instead of duplicates\n"));
     printf(_("  -v  show version information\n"));
     printf(_("  -z  do not report empty files\n"));
->>>>>>> c5dee8d7
 }
 
 /* Prints bug report address to stdout.
@@ -251,86 +223,7 @@
     bindtextdomain(PACKAGE, LOCALEDIR);
     textdomain(PACKAGE);
 
-<<<<<<< HEAD
-  while ((ch = getopt(argc, argv, "0DHLPRTacd:ef:hl:pqrtuvz")) != -1)
-  {
-    switch (ch)
-    {
-      case '0':
-        null_terminate_flag = 1;
-        break;
-      case 'D':
-        same_device_flag = 1;
-        break;
-      case 'H':
-        follow_links_mode = ARG_SYMLINKS;
-        break;
-      case 'L':
-        follow_links_mode = ALL_SYMLINKS;
-        break;
-      case 'P':
-        follow_links_mode = NO_SYMLINKS;
-        break;
-      case 'R':
-        human_readable_flag = 1;
-        break;
-      case 'T':
-        progress_flag = 1;
-        break;
-      case 'a':
-        all_files_flag = 1;
-        break;
-      case 'd':
-        if (set_digest_function(optarg) != 0)
-          error(_("%s is not a supported digest function"), optarg);
-        break;
-      case 'e':
-        excess_flag = 1;
-        break;
-      case 'f':
-        header_format = optarg;
-        break;
-      case 'h':
-        usage();
-        bugs();
-        exit(EXIT_SUCCESS);
-      case 'l':
-        limit = (off_t) strtoull(optarg, &temp, 10);
-        if (temp == optarg || errno == ERANGE || errno == EINVAL)
-          warning(_("Ignoring invalid sample limit %s"), optarg);
-        else
-          sample_limit = limit;
-        break;
-      case 'p':
-        physical_flag = 1;
-        break;
-      case 'c':
-        physical_cluster_flag = 1;
-        break;
-      case 'q':
-        quiet_flag = 1;
-        break;
-      case 'r':
-        recursive_flag = 1;
-        break;
-      case 't':
-        thorough_flag = 1;
-        break;
-      case 'u':
-        unique_files_flag = 1;
-        break;
-      case 'v':
-        version();
-        exit(EXIT_SUCCESS);
-      case 'z':
-        ignore_empty_flag = 1;
-        break;
-      default:
-        usage();
-        bugs();
-        exit(EXIT_FAILURE);
-=======
-    while ((ch = getopt(argc, argv, "0DHLPad:ef:hl:pqrtuvz")) != -1)
+    while ((ch = getopt(argc, argv, "0DHLPRTacd:ef:hl:pqrtuvz")) != -1)
     {
         switch (ch)
         {
@@ -348,6 +241,12 @@
                 break;
             case 'P':
                 follow_links_mode = NO_SYMLINKS;
+                break;
+            case 'R':
+                human_readable_flag = 1;
+                break;
+            case 'T':
+                progress_flag = 1;
                 break;
             case 'a':
                 all_files_flag = 1;
@@ -376,6 +275,9 @@
             case 'p':
                 physical_flag = 1;
                 break;
+            case 'c':
+                physical_cluster_flag = 1;
+                break;
             case 'q':
                 quiet_flag = 1;
                 break;
@@ -399,39 +301,28 @@
                 bugs();
                 exit(EXIT_FAILURE);
         }
->>>>>>> c5dee8d7
     }
 
     argc -= optind;
     argv += optind;
 
-<<<<<<< HEAD
-  if (!header_format)
-  {
-    if (thorough_flag)
-    {
-      if (human_readable_flag)
-        header_format = _("%n files in cluster %i (size %s)");
-      else
-        header_format = _("%n files in cluster %i (%s bytes)");
-    }
-    else
-    {
-      if (human_readable_flag)
-        header_format = _("%n files in cluster %i (size %s, digest %d)");
-      else
-        header_format = _("%n files in cluster %i (%s bytes, digest %d)");
-    }
-  }
-=======
     if (!header_format)
     {
         if (thorough_flag)
-            header_format = _("%n files in cluster %i (%s bytes)");
+        {
+            if (human_readable_flag)
+                header_format = _("%n files in cluster %i (size %s)");
+            else
+                header_format = _("%n files in cluster %i (%s bytes)");
+        }
         else
-            header_format = _("%n files in cluster %i (%s bytes, digest %d)");
+        {
+            if (human_readable_flag)
+                header_format = _("%n files in cluster %i (size %s, digest %d)");
+            else
+                header_format = _("%n files in cluster %i (%s bytes, digest %d)");
+        }
     }
->>>>>>> c5dee8d7
 
     header_uses_digest = cluster_header_uses_digest(header_format);
 
